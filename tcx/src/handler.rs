--- conflicted
+++ resolved
@@ -555,7 +555,6 @@
         PrivateKeyStoreImportParam, Response, SignParam, WalletKeyParam, WalletResult,
     };
     use crate::filemanager::KEYSTORE_MAP;
-    use crate::filemanager::WALLET_FILE_DIR;
     use crate::handler::{
         encode_message, hd_store_create, hd_store_export, keystore_common_accounts,
         keystore_common_delete, keystore_common_derive, keystore_common_exists,
@@ -932,12 +931,12 @@
                 },
             ];
             for derivation in invalid_derivations {
-                let param = HdStoreDeriveParam {
+                let param = KeystoreCommonDeriveParam {
                     id: import_result.id.to_string(),
                     password: PASSWORD.to_string(),
                     derivations: vec![derivation],
                 };
-                let ret = hd_store_derive(&encode_message(param).unwrap());
+                let ret = keystore_common_derive(&encode_message(param).unwrap());
                 assert!(ret.is_err());
             }
 
@@ -1430,7 +1429,6 @@
     }
 
     #[test]
-<<<<<<< HEAD
     pub fn test_sign_tron_tx_by_pk() {
         run_test(|| {
             let import_result = import_default_pk_store();
@@ -1471,7 +1469,6 @@
             //            remove_created_wallet(&import_result.id);
         })
     }
-=======
     pub fn test_sign_btc_fork_invalid_address() {
         run_test(|| {
             let chain_types = vec!["BITCOINCASH", "LITECOIN"];
@@ -1494,13 +1491,13 @@
                     seg_wit: "NONE".to_string(),
                     chain_id: "".to_string(),
                 };
-                let param = HdStoreDeriveParam {
+                let param = KeystoreCommonDeriveParam {
                     id: import_result.id.to_string(),
                     password: PASSWORD.to_string(),
                     derivations: vec![derivation],
                 };
 
-                let ret = hd_store_derive(&encode_message(param).unwrap()).unwrap();
+                let ret = keystore_common_derive(&encode_message(param).unwrap()).unwrap();
                 let rsp: AccountsResponse = AccountsResponse::decode(ret).unwrap();
 
                 let unspents = vec![Utxo {
@@ -1547,10 +1544,6 @@
     }
 
     fn remove_created_wallet(wid: &str) {
-        let _file_dir = WALLET_FILE_DIR.read().unwrap();
->>>>>>> f975a135
-
-    fn remove_created_wallet(wid: &str) {
         let full_file_path = format!("{}/{}.json", "/tmp/imtoken/wallets", wid);
         let p = Path::new(&full_file_path);
         remove_file(p).expect("should remove file");
