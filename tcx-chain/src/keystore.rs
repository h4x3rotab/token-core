--- conflicted
+++ resolved
@@ -249,32 +249,7 @@
 
     pub fn derive_coin<A: Address>(&mut self, coin_info: &CoinInfo, password: &str) -> Result<&Account>{
         let seed = self.seed(password)?;
-<<<<<<< HEAD
         let account = Self::derive_account_from_coin::<A>(coin_info, &seed)?;
-=======
-        let paths = vec![coin_info.derivation_path.clone()];
-        let keys = self.key_at_paths_with_seed(coin_info.curve, &paths, &seed)?;
-        let key = keys.first().ok_or(format_err!("derivate_failed"))?;
-        let pub_key = key.public_key();
-        let address = A::from_public_key(&pub_key)?;
-        let derivation_info = match coin_info.curve {
-            CurveType::SECP256k1 => {
-                Secp256k1Curve::extended_pub_key(&coin_info.derivation_path, &seed)
-            },
-            _ => Err(format_err!("{}", "unsupport_chain"))
-        }?;
-        let xpub = A::extended_public_key(&derivation_info);
-
-        let account = Account {
-            address,
-            derivation_path: coin_info.derivation_path.to_string(),
-            extended_public_key: xpub,
-            curve: coin_info.curve,
-            pub_key_type: coin_info.pub_key_type,
-            coin: coin_info.symbol.to_string(),
-            extra: "".to_string()
-        };
->>>>>>> d87235c8
         self.active_accounts.push(account);
         Ok(self.active_accounts.last().unwrap())
     }
