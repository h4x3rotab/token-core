use bitcoin::network::constants::Network;
use bitcoin::util::address::Address as BtcAddress;
use secp256k1::Secp256k1;
use bitcoin::PrivateKey as BtcPrivateKey;
use bitcoin::util::bip32::{ExtendedPrivKey, ExtendedPubKey, DerivationPath};
use bip39::{Mnemonic, Language, Seed};
use std::str::FromStr;
use bitcoin_hashes::hex::{ToHex, FromHex};
use serde::{Deserialize, Serialize};
use tcx_crypto::{Crypto, Pbkdf2Params, EncPair};
use uuid::Uuid;
use std::time::{SystemTime, UNIX_EPOCH};
use failure::Error;
use crate::Result;
use crate::bips;
<<<<<<< HEAD
use tcx_crypto::PublicKey;
=======
use crate::bips::DerivationInfo;
use crate::curve::{CurveType, PublicKeyType, PrivateKey, PublicKey, Secp256k1Curve, Secp256k1PrivateKey};
>>>>>>> b8207af7

#[derive(Debug, Clone)]
#[derive(Serialize, Deserialize)]
#[serde(rename_all = "SCREAMING_SNAKE_CASE")]
pub enum Source {
    Wif,
    Private,
    Keystore,
    Mnemonic,
    NewIdentity,
    RecoveredIdentity,
}

#[derive(Debug, Clone)]
#[derive(Serialize, Deserialize)]
#[serde(rename_all = "camelCase")]
pub struct Metadata {
    pub name: String,
    pub password_hint: String,
    #[serde(default = "metadata_default_time")]
    pub timestamp: i64,
    #[serde(default = "metadata_default_source")]
    pub source: Source,

}

fn metadata_empty_str() -> String {
    "".to_owned()
}

fn metadata_default_time() -> i64 {
    let start = SystemTime::now();
    let since_the_epoch = start.duration_since(UNIX_EPOCH)
        .expect("get timestamp");
    since_the_epoch.as_secs() as i64
}

fn metadata_default_source() -> Source {
    Source::Mnemonic
}

impl Default for Metadata {
    fn default() -> Self {
        Metadata {
            name: String::from("BCH"),
            password_hint: String::new(),
            timestamp: metadata_default_time(),
            source: Source::Mnemonic,
        }
    }
}


pub trait Address {
//    type PubKey: PublicKey;

     fn is_valid(address: &str) -> bool;
//     fn new(address: &str) -> String;
    // Incompatible between the trait `Address:PubKey is not implemented for `&<impl curve::PrivateKey as curve::PrivateKey>::PublicKey`
     fn from_public_key(public_key: &[u8]) -> Result<String>;
    // fn from_data(data: &[u8]) -> Box<dyn Address>;

    fn extended_public_key_version() -> [u8;4] {
        // default use btc mainnet
        [0x04, 0x88, 0xb2, 0x1e]
    }
    fn extended_private_key_version() -> [u8;4] {
        // default use btc mainnet
        [0x04, 0x88, 0xad, 0xe4]
    }

    fn extended_public_key(derivation_info: &DerivationInfo) -> String {
        derivation_info.encode_with_network(Self::extended_public_key_version())
    }

    fn extended_private_key(derivation_info: &DerivationInfo) -> String {
        derivation_info.encode_with_network(Self::extended_private_key_version())
    }
}

enum ExtendedPubKeyType {
    XPUB()
}

<<<<<<< HEAD
pub trait Address : PartialEq + Sized {
    fn from_public_key(public_key: & impl PublicKey) -> Result<Self>;

    fn as_string(&self) -> &str;
=======
pub struct CoinInfo {
    symbol: String,
    derivation_path: String,
    curve: CurveType,
    pub_key_type: PublicKeyType,
>>>>>>> b8207af7
}

// todo: process the extra field
#[derive(Debug, Clone)]
#[derive(Serialize, Deserialize)]
#[serde(rename_all = "camelCase")]
pub struct Account {
    pub address: String,
    pub derivation_path: String,
    pub extended_public_key: String,
    pub curve: CurveType,
    pub pub_key_type: PublicKeyType,
    pub coin: String,
    #[serde(skip_deserializing)]
    pub extra: String,
}

#[derive(Debug, Clone, PartialEq)]
#[derive(Serialize, Deserialize)]
#[serde(rename_all = "SCREAMING_SNAKE_CASE")]
pub enum KeyType {
    PrivateKey,
    Mnemonic
}

#[derive(Debug, Clone)]
#[derive(Serialize, Deserialize)]
#[serde(rename_all = "camelCase")]
pub struct HdKeystore {
    pub id: String,
    pub version: i32,
    pub key_type: KeyType,
    pub crypto: Crypto<Pbkdf2Params>,
    pub active_accounts: Vec<Account>,
    #[serde(alias = "imTokenMeta")]
    pub meta: Metadata,
}

impl HdKeystore {
    pub const VERSION: i32 = 11000i32;
    pub fn new(password: &str, meta: Metadata) -> HdKeystore {
        let mnemonic = bips::generate_mnemonic();
        let crypto: Crypto<Pbkdf2Params> = Crypto::new(password, mnemonic.as_bytes());
        HdKeystore {
            id: Uuid::new_v4().to_hyphenated().to_string(),
            version: 11000,
            key_type: KeyType::Mnemonic,
            crypto,
            active_accounts: vec![],
            meta,
        }
    }

    pub fn from_mnemonic(mnemonic: &str, password: &str, meta: Metadata) -> HdKeystore {
        let crypto: Crypto<Pbkdf2Params> = Crypto::new(password, mnemonic.as_bytes());
        HdKeystore {
            id: Uuid::new_v4().to_hyphenated().to_string(),
            version: 11000,
            key_type: KeyType::Mnemonic,
            crypto,
            active_accounts: vec![],
            meta,
        }
    }

    pub fn from_private_key(private_key: &str, password: &str, account: Account) -> HdKeystore {
        let crypto: Crypto<Pbkdf2Params> = Crypto::new(password, private_key.as_bytes());
        let meta = Metadata::default();
        HdKeystore {
            id: Uuid::new_v4().to_hyphenated().to_string(),
            version: 11000,
            key_type: KeyType::PrivateKey,
            crypto,
            active_accounts: vec![account],
            meta,
        }
    }

    pub fn mnemonic(&self, password: &str) -> Result<String> {
        if self.key_type != KeyType::Mnemonic {
            return Err(format_err!("{}", "invalid_key_type"));
        }
        let mnemonic_bytes = self.crypto.decrypt(password)?;
        let mnemonic = String::from_utf8(mnemonic_bytes)?;
        Ok(mnemonic)
    }

    pub fn seed(&self, password: &str) -> Result<Seed> {
        let mnemonic_str = self.mnemonic(password)?;
        let mnemonic = Mnemonic::from_phrase(mnemonic_str, Language::English).map_err(|_| format_err!("invalid_mnemonic"))?;
        Ok(bip39::Seed::new(&mnemonic, &""))
    }

    fn key_at_paths_with_seed(&self, curve: CurveType, paths: &[impl AsRef<str>], seed: &Seed) -> Result<Vec<impl PrivateKey>> {
        match curve {
            CurveType::SECP256k1 => {
                Secp256k1Curve::key_at_paths_with_seed(paths, seed)
            },
            _ => Err(format_err!("{}", "unsupport_curve"))
        }
    }

    pub fn key_at_paths(&self, symbol: &str, paths: &[impl AsRef<str>], password: &str) -> Result<Vec<impl PrivateKey>> {
        let acc = self.account(symbol).ok_or(format_err!("{}", "account_not_found"))?;
        let seed = self.seed(password)?;
        Ok(self.key_at_paths_with_seed(acc.curve, paths, &seed)?)
    }

    pub fn derive_coin<A: Address>(&mut self, coin_info: &CoinInfo, password: &str) -> Result<&Account>{
        let seed = self.seed(password)?;
        let paths = vec![coin_info.derivation_path.clone()];
        let keys = self.key_at_paths_with_seed(coin_info.curve, &paths, &seed)?;
        let key = keys.first().ok_or(format_err!("derivate_failed"))?;
        let pub_key = key.public_key();
        let address = A::from_public_key(&pub_key.to_bytes())?;
        let derivation_info = match coin_info.curve {
            CurveType::SECP256k1 => {
                Secp256k1Curve::extended_pub_key(&coin_info.derivation_path, &seed)
            },
            _ => Err(format_err!("{}", "unsupport_chain"))
        }?;
        let xpub = A::extended_public_key(&derivation_info);

        let account = Account {
            address,
            derivation_path: coin_info.derivation_path.to_string(),
            extended_public_key: xpub,
            curve: coin_info.curve,
            pub_key_type: coin_info.pub_key_type,
            coin: coin_info.symbol.to_string(),
            extra: "".to_string()
        };
        self.active_accounts.push(account);
        Ok(self.active_accounts.last().unwrap())
    }

    pub fn account(&self, symbol: &str) -> Option<&Account> {
        self.active_accounts.iter().find(|acc| acc.coin == symbol)
    }

    pub fn json(&self) -> String {
        serde_json::to_string(&self).unwrap()
    }

    pub fn load(json: &str) -> Result<HdKeystore> {
        let ret: HdKeystore = serde_json::from_str(json)?;
        Ok(ret)
    }
}

#[cfg(test)]
mod tests {
    use super::*;

    static PASSWORD: &'static str = "Insecure Pa55w0rd";
    static MNEMONIC: &'static str = "inject kidney empty canal shadow pact comfort wife crush horse wife sketch";
    static ETHEREUM_PATH: &'static str = "m/44'/60'/0'/0/0";

    #[test]
    pub fn it_works() {
        assert_eq!(1, 1)
    }

    #[test]
    pub fn new_v3_mnemonic_keystore() {
//        let meta = Metadata::default();
        let keystore = V3MnemonicKeystore::new(&PASSWORD, &MNEMONIC, &ETHEREUM_PATH);

        assert!(keystore.is_ok());

        let keystore = keystore.unwrap();
        assert_eq!("16Hp1Ga779iaTe1TxUFDEBqNCGvfh3EHDZ", keystore.address);

//        println!(se)
    }

    #[test]
    pub fn bch_address() {
        match generate_address_from_wif("L1uyy5qTuGrVXrmrsvHWHgVzW9kKdrp27wBC7Vs6nZDTF2BRUVwy") {
            Ok(address) => assert_eq!("17XBj6iFEsf8kzDMGQk5ghZipxX49VXuaV", address),
            Err(_) => panic!("could not get address"),
        };
    }

    #[test]
    pub fn restore_keystore() {
        let json = r#"
        {
    "id": "41923f0c-427b-4e5f-a55c-a6a30d2ee0a5",
    "version": 11000,
    "keyType": "mnemonic",
    "crypto": {
        "cipher": "aes-128-ctr",
        "cipherparams": {
            "iv": "9374c8d7b04f9a7649a80142a83873e6"
        },
        "ciphertext": "8ce8dcc303dc02c2de0d8bad566c44b152543b61f12961c1bdcab08a7d83424f19d5beaf7251e28ddf00ccf5e3f3358ecc3eb10b1761bf1cd3b108806f6ff34158102602c6cdd6adceb09eb2db8c3244",
        "kdf": "pbkdf2",
        "kdfparams": {
          "c": 65535,
          "dklen": 32,
          "prf": "hmac-sha256",
          "salt": "33c8f2d27fe994a1e7d51108c7811cdaa2b821cc6760ed760954b4b67a1bcd8c"
        },
        "mac": "6b86a18f4ba9f3f428e256e72a3d832dcf0cd1cb820ec61e413a64d83b012059"
    },
    "activeAccounts": [
        {
            "address": "bc1q32nssyaw5ph0skae5nja0asmw2y2a6qw8f0p38",
            "derivationPath": "m/84'/0'/0'/0/0",
            "extendedPublicKey": "zpub6qsMtyUc63xx7hDdL5MnLUT3jNV2opgWiugqiYc2CwFdgJPJeC57kQ6VxYiENXtgdDd5APjNHoTHDqj5iyitUo8i66fSsEguf8gPd6LtHkP",
            "coin": "BTC"
        },
        {
            "address": "tokencorex66",
            "derivationPath": "m/84'/0'/0'/0/0",
            "extendedPublicKey": "zpub6qsMtyUc63xx7hDdL5MnLUT3jNV2opgWiugqiYc2CwFdgJPJeC57kQ6VxYiENXtgdDd5APjNHoTHDqj5iyitUo8i66fSsEguf8gPd6LtHkP",
            "coin": "EOS",
            "extra": [
                {
                "encPrivate": {
                    "encStr": "8657459f1ad4b7b8d2db4850b9072dab1da6d08cf248070068dc910df73c1dc5",
                    "nonce": "cb64438515ef2565b7d0d1a036297bbd"
                },
                "publicKey": "EOS8W4CoVEhTj6RHhazfw6wqtrHGk4kE4fYb2VzCexAk81SjPU1mL"
                }
            ]
        }
    ],
    "imTokenMeta": {
        "name": "Multi Chain Keystore",
        "passwordHint": "",
        "source": "MNEMONIC",
        "timestamp": 1519611221
    }
}
"#;
//        let keystore = HdKeystore::load(&json);
        let keystore: HdKeystore = serde_json::from_str(&json).unwrap();

//        assert!(keystore.is_ok());
        assert_eq!(keystore.active_accounts.len(), 2);
    }
}
<|MERGE_RESOLUTION|>--- conflicted
+++ resolved
@@ -13,12 +13,9 @@
 use failure::Error;
 use crate::Result;
 use crate::bips;
-<<<<<<< HEAD
 use tcx_crypto::PublicKey;
-=======
 use crate::bips::DerivationInfo;
 use crate::curve::{CurveType, PublicKeyType, PrivateKey, PublicKey, Secp256k1Curve, Secp256k1PrivateKey};
->>>>>>> b8207af7
 
 #[derive(Debug, Clone)]
 #[derive(Serialize, Deserialize)]
@@ -103,18 +100,11 @@
     XPUB()
 }
 
-<<<<<<< HEAD
-pub trait Address : PartialEq + Sized {
-    fn from_public_key(public_key: & impl PublicKey) -> Result<Self>;
-
-    fn as_string(&self) -> &str;
-=======
 pub struct CoinInfo {
     symbol: String,
     derivation_path: String,
     curve: CurveType,
     pub_key_type: PublicKeyType,
->>>>>>> b8207af7
 }
 
 // todo: process the extra field
